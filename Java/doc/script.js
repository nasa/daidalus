/*
 * Copyright (c) 2013, 2020, Oracle and/or its affiliates. All rights reserved.
 * DO NOT ALTER OR REMOVE COPYRIGHT NOTICES OR THIS FILE HEADER.
 *
 * This code is free software; you can redistribute it and/or modify it
 * under the terms of the GNU General Public License version 2 only, as
 * published by the Free Software Foundation.  Oracle designates this
 * particular file as subject to the "Classpath" exception as provided
 * by Oracle in the LICENSE file that accompanied this code.
 *
 * This code is distributed in the hope that it will be useful, but WITHOUT
 * ANY WARRANTY; without even the implied warranty of MERCHANTABILITY or
 * FITNESS FOR A PARTICULAR PURPOSE.  See the GNU General Public License
 * version 2 for more details (a copy is included in the LICENSE file that
 * accompanied this code).
 *
 * You should have received a copy of the GNU General Public License version
 * 2 along with this work; if not, write to the Free Software Foundation,
 * Inc., 51 Franklin St, Fifth Floor, Boston, MA 02110-1301 USA.
 *
 * Please contact Oracle, 500 Oracle Parkway, Redwood Shores, CA 94065 USA
 * or visit www.oracle.com if you need additional information or have any
 * questions.
 */

var moduleSearchIndex;
var packageSearchIndex;
var typeSearchIndex;
var memberSearchIndex;
var tagSearchIndex;
function loadScripts(doc, tag) {
    createElem(doc, tag, 'search.js');

<<<<<<< HEAD
    $.get(pathtoroot + "module-search-index.zip")
            .done(function() {
                JSZipUtils.getBinaryContent(pathtoroot + "module-search-index.zip", function(e, data) {
                    JSZip.loadAsync(data).then(function(zip){
                        zip.file("module-search-index.json").async("text").then(function(content){
                            moduleSearchIndex = JSON.parse(content);
                        });
                    });
                });
            });
    $.get(pathtoroot + "package-search-index.zip")
            .done(function() {
                JSZipUtils.getBinaryContent(pathtoroot + "package-search-index.zip", function(e, data) {
                    JSZip.loadAsync(data).then(function(zip){
                        zip.file("package-search-index.json").async("text").then(function(content){
                            packageSearchIndex = JSON.parse(content);
                        });
                    });
                });
            });
    $.get(pathtoroot + "type-search-index.zip")
            .done(function() {
                JSZipUtils.getBinaryContent(pathtoroot + "type-search-index.zip", function(e, data) {
                    JSZip.loadAsync(data).then(function(zip){
                        zip.file("type-search-index.json").async("text").then(function(content){
                            typeSearchIndex = JSON.parse(content);
                        });
                    });
                });
            });
    $.get(pathtoroot + "member-search-index.zip")
            .done(function() {
                JSZipUtils.getBinaryContent(pathtoroot + "member-search-index.zip", function(e, data) {
                    JSZip.loadAsync(data).then(function(zip){
                        zip.file("member-search-index.json").async("text").then(function(content){
                            memberSearchIndex = JSON.parse(content);
                        });
                    });
                });
            });
    $.get(pathtoroot + "tag-search-index.zip")
            .done(function() {
                JSZipUtils.getBinaryContent(pathtoroot + "tag-search-index.zip", function(e, data) {
                    JSZip.loadAsync(data).then(function(zip){
                        zip.file("tag-search-index.json").async("text").then(function(content){
                            tagSearchIndex = JSON.parse(content);
                        });
                    });
                });
            });
    if (!moduleSearchIndex) {
        createElem(doc, tag, 'module-search-index.js');
    }
    if (!packageSearchIndex) {
        createElem(doc, tag, 'package-search-index.js');
    }
    if (!typeSearchIndex) {
        createElem(doc, tag, 'type-search-index.js');
    }
    if (!memberSearchIndex) {
        createElem(doc, tag, 'member-search-index.js');
    }
    if (!tagSearchIndex) {
        createElem(doc, tag, 'tag-search-index.js');
    }
    $(window).resize(function() {
        $('.navPadding').css('padding-top', $('.fixedNav').css("height"));
    });
=======
    createElem(doc, tag, 'module-search-index.js');
    createElem(doc, tag, 'package-search-index.js');
    createElem(doc, tag, 'type-search-index.js');
    createElem(doc, tag, 'member-search-index.js');
    createElem(doc, tag, 'tag-search-index.js');
>>>>>>> 21a06311
}

function createElem(doc, tag, path) {
    var script = doc.createElement(tag);
    var scriptElement = doc.getElementsByTagName(tag)[0];
    script.src = pathtoroot + path;
    scriptElement.parentNode.insertBefore(script, scriptElement);
}

function show(tableId, selected, columns) {
    if (tableId !== selected) {
        document.querySelectorAll('div.' + tableId + ':not(.' + selected + ')')
            .forEach(function(elem) {
                elem.style.display = 'none';
            });
    }
    document.querySelectorAll('div.' + selected)
        .forEach(function(elem, index) {
            elem.style.display = '';
            var isEvenRow = index % (columns * 2) < columns;
            elem.classList.remove(isEvenRow ? oddRowColor : evenRowColor);
            elem.classList.add(isEvenRow ? evenRowColor : oddRowColor);
        });
    updateTabs(tableId, selected);
}

function updateTabs(tableId, selected) {
    document.querySelector('div#' + tableId +' .summary-table')
        .setAttribute('aria-labelledby', selected);
    document.querySelectorAll('button[id^="' + tableId + '"]')
        .forEach(function(tab, index) {
            if (selected === tab.id || (tableId === selected && index === 0)) {
                tab.className = activeTableTab;
                tab.setAttribute('aria-selected', true);
                tab.setAttribute('tabindex',0);
            } else {
                tab.className = tableTab;
                tab.setAttribute('aria-selected', false);
                tab.setAttribute('tabindex',-1);
            }
        });
}

function switchTab(e) {
    var selected = document.querySelector('[aria-selected=true]');
    if (selected) {
        if ((e.keyCode === 37 || e.keyCode === 38) && selected.previousSibling) {
            // left or up arrow key pressed: move focus to previous tab
            selected.previousSibling.click();
            selected.previousSibling.focus();
            e.preventDefault();
        } else if ((e.keyCode === 39 || e.keyCode === 40) && selected.nextSibling) {
            // right or down arrow key pressed: move focus to next tab
            selected.nextSibling.click();
            selected.nextSibling.focus();
            e.preventDefault();
        }
    }
}

var updateSearchResults = function() {};

function indexFilesLoaded() {
    return moduleSearchIndex
        && packageSearchIndex
        && typeSearchIndex
        && memberSearchIndex
        && tagSearchIndex;
}

// Workaround for scroll position not being included in browser history (8249133)
document.addEventListener("DOMContentLoaded", function(e) {
    var contentDiv = document.querySelector("div.flex-content");
    window.addEventListener("popstate", function(e) {
        if (e.state !== null) {
            contentDiv.scrollTop = e.state;
        }
    });
    window.addEventListener("hashchange", function(e) {
        history.replaceState(contentDiv.scrollTop, document.title);
    });
    contentDiv.addEventListener("scroll", function(e) {
        var timeoutID;
        if (!timeoutID) {
            timeoutID = setTimeout(function() {
                history.replaceState(contentDiv.scrollTop, document.title);
                timeoutID = null;
            }, 100);
        }
    });
    if (!location.hash) {
        history.replaceState(contentDiv.scrollTop, document.title);
    }
});<|MERGE_RESOLUTION|>--- conflicted
+++ resolved
@@ -31,82 +31,11 @@
 function loadScripts(doc, tag) {
     createElem(doc, tag, 'search.js');
 
-<<<<<<< HEAD
-    $.get(pathtoroot + "module-search-index.zip")
-            .done(function() {
-                JSZipUtils.getBinaryContent(pathtoroot + "module-search-index.zip", function(e, data) {
-                    JSZip.loadAsync(data).then(function(zip){
-                        zip.file("module-search-index.json").async("text").then(function(content){
-                            moduleSearchIndex = JSON.parse(content);
-                        });
-                    });
-                });
-            });
-    $.get(pathtoroot + "package-search-index.zip")
-            .done(function() {
-                JSZipUtils.getBinaryContent(pathtoroot + "package-search-index.zip", function(e, data) {
-                    JSZip.loadAsync(data).then(function(zip){
-                        zip.file("package-search-index.json").async("text").then(function(content){
-                            packageSearchIndex = JSON.parse(content);
-                        });
-                    });
-                });
-            });
-    $.get(pathtoroot + "type-search-index.zip")
-            .done(function() {
-                JSZipUtils.getBinaryContent(pathtoroot + "type-search-index.zip", function(e, data) {
-                    JSZip.loadAsync(data).then(function(zip){
-                        zip.file("type-search-index.json").async("text").then(function(content){
-                            typeSearchIndex = JSON.parse(content);
-                        });
-                    });
-                });
-            });
-    $.get(pathtoroot + "member-search-index.zip")
-            .done(function() {
-                JSZipUtils.getBinaryContent(pathtoroot + "member-search-index.zip", function(e, data) {
-                    JSZip.loadAsync(data).then(function(zip){
-                        zip.file("member-search-index.json").async("text").then(function(content){
-                            memberSearchIndex = JSON.parse(content);
-                        });
-                    });
-                });
-            });
-    $.get(pathtoroot + "tag-search-index.zip")
-            .done(function() {
-                JSZipUtils.getBinaryContent(pathtoroot + "tag-search-index.zip", function(e, data) {
-                    JSZip.loadAsync(data).then(function(zip){
-                        zip.file("tag-search-index.json").async("text").then(function(content){
-                            tagSearchIndex = JSON.parse(content);
-                        });
-                    });
-                });
-            });
-    if (!moduleSearchIndex) {
-        createElem(doc, tag, 'module-search-index.js');
-    }
-    if (!packageSearchIndex) {
-        createElem(doc, tag, 'package-search-index.js');
-    }
-    if (!typeSearchIndex) {
-        createElem(doc, tag, 'type-search-index.js');
-    }
-    if (!memberSearchIndex) {
-        createElem(doc, tag, 'member-search-index.js');
-    }
-    if (!tagSearchIndex) {
-        createElem(doc, tag, 'tag-search-index.js');
-    }
-    $(window).resize(function() {
-        $('.navPadding').css('padding-top', $('.fixedNav').css("height"));
-    });
-=======
     createElem(doc, tag, 'module-search-index.js');
     createElem(doc, tag, 'package-search-index.js');
     createElem(doc, tag, 'type-search-index.js');
     createElem(doc, tag, 'member-search-index.js');
     createElem(doc, tag, 'tag-search-index.js');
->>>>>>> 21a06311
 }
 
 function createElem(doc, tag, path) {
